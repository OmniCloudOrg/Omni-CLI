use crate::models::ComponentStatus;
use anyhow::anyhow;
use tempfile::env::temp_dir;
use crate::ui::PremiumUI;
use anyhow::{Context, Result};
use console::style;
use dialoguer::{Confirm, Input, Select};
use flate2::write::GzEncoder;
use flate2::Compression;
use ignore::WalkBuilder;
use pathdiff;
use reqwest::multipart::{Form, Part};
<<<<<<< HEAD
use std::path::PathBuf;
=======
use serde::Deserialize;
use serde::Serialize;
>>>>>>> 4f68a489
use std::{fs::File, path::Path};
use std::{thread, time::Duration};
use tabled::Table;
use tar::Builder;
use tokio::{fs, task};
#[derive(Debug, Serialize, Deserialize)]
pub struct DeployPermissions {
    max_file_count: u64,
}
impl PremiumUI {
    pub async fn deploy_interactive(&self) -> Result<()> {
        // Get project path
        let project_path: String = Input::with_theme(&self.theme)
            .with_prompt("Enter project path")
            .default(".".into())
            .interact_text()?;

        // Validate project path
        if !Path::new(&project_path).exists() {
            println!("{}", style("Error: Project path does not exist.").red());
            return Ok(());
        }

        // Environment selection
        let environments = vec!["Development", "Staging", "Production"];
        let env_selection = Select::with_theme(&self.theme)
            .with_prompt("Select deployment environment")
            .items(&environments)
            .default(0)
            .interact()?;

        // Production confirmation
        if environments[env_selection] == "Production" {
            let confirm = Confirm::with_theme(&self.theme)
                .with_prompt("⚠️  You're deploying to production. Are you sure?")
                .default(false)
                .interact()?;
            if !confirm {
                println!("{}", style("Deployment cancelled.").yellow());
                return Ok(());
            }
        }

        println!("\n{}", style("🚀 Initializing deployment...").cyan().bold());

        // Create tarball
<<<<<<< HEAD
        println!("{}", style("🗜️  Creating tarball...").cyan().bold());
=======
>>>>>>> 4f68a489
        let tarball_path = self
            .create_tarball(&project_path)
            .await
            .context("Failed to create tarball")?;
<<<<<<< HEAD
        println!("{}", style("🗜️  uploading").cyan().bold());
        let path = std::env::current_dir()?;
        if !path.is_dir() {
            return Err(anyhow!("Invalid project path"));
        }
        let project_path = Path::new(&project_path)
            .canonicalize()
            .expect("Failed to canonicalize path");
        println!("{}", project_path.display());
        let project_name: String = project_path
            .file_name()
            .and_then(|s| s.to_str())
            .map(String::from)
            .expect("Unable to determine folder name"); // Upload tarball
        self.upload_tarball(
            &tarball_path,
            environments[env_selection],
            project_name.as_str(),
        )
        .await
        .context("Failed to upload tarball")?;
=======

        // Upload tarball
        self.upload_tarball(&tarball_path, environments[env_selection])
            .await
            .context("Failed to upload tarball")?;
>>>>>>> 4f68a489

        // Clean up tarball
        fs::remove_file(&tarball_path)
            .await
            .context("Failed to clean up tarball")?;

        let steps = [
            ("Analyzing project", 20),
            ("Building containers", 40),
            ("Pushing to registry", 30),
            ("Configuring services", 25),
            ("Starting components", 35),
        ];

        for (step, duration) in steps.iter() {
            let pb = self.create_progress_bar(*duration, step);
            for i in 0..*duration {
                pb.inc(1);
                thread::sleep(Duration::from_millis(100));

                match i {
                    5 => pb.set_message(format!("{} (scanning dependencies)", step)),
                    15 => pb.set_message(format!("{} (optimizing)", step)),
                    25 => pb.set_message(format!("{} (finalizing)", step)),
                    _ => {}
                }
            }
            pb.finish_with_message(format!("{} ✓", step));
        }

        let status_table = Table::new(vec![
            ComponentStatus {
                name: "Web Frontend".into(),
                status: "Running".into(),
                replicas: "3/3".into(),
                cpu: "150m".into(),
                memory: "256Mi".into(),
            },
            ComponentStatus {
                name: "API Backend".into(),
                status: "Running".into(),
                replicas: "2/2".into(),
                cpu: "200m".into(),
                memory: "512Mi".into(),
            },
            ComponentStatus {
                name: "Database".into(),
                status: "Running".into(),
                replicas: "1/1".into(),
                cpu: "500m".into(),
                memory: "1Gi".into(),
            },
        ])
        .to_string();

        println!("\n{}", style("📊 Deployment Status").cyan().bold());
        println!("{}", status_table);
        println!("\n{}", style("🌍 Application Endpoints").cyan().bold());
        println!("Frontend: {}", style("https://app.example.com").green());
        println!("API:      {}", style("https://api.example.com").green());
        println!("Metrics:  {}", style("https://metrics.example.com").green());
        println!(
            "\n{}",
            style("✨ Deployment completed successfully!")
                .green()
                .bold()
        );
        println!(
            "{}",
            style("Run 'omni status' to monitor your deployment.").dim()
        );
        Ok(())
    }

    async fn create_tarball(&self, project_path: &str) -> Result<String> {
        // Canonicalize the project path first
        let project_path = fs::canonicalize(project_path)
            .await
            .context("Failed to resolve project path")?;

<<<<<<< HEAD
        // Get the directory name - use the last component of the path
        let project_name = absolute_path
=======
        let project_name = project_path
>>>>>>> 4f68a489
            .file_name()
            .and_then(|name| name.to_str())
            .unwrap_or_else(|| {
                project_path
                    .components()
                    .last()
                    .and_then(|comp| comp.as_os_str().to_str())
                    .unwrap_or("project")
            });

<<<<<<< HEAD
        // Create tarball filename in temp directory
        let temp_dir = temp_dir();
        let tar_gz_path = temp_dir.as_path().join(format!("{}.tar.gz", project_name));

        // Create the tarball file
        let tar_gz = File::create(&tar_gz_path)?;
        let enc = GzEncoder::new(tar_gz, Compression::default());
        let mut tar = Builder::new(enc); // Add the directory contents to the tarball
        tar.append_dir_all(".", project_path)
            .context("Failed to add directory contents to tarball")?;

        // Finish creating the tarball
        tar.into_inner()
            .context("Failed to finish tarball creation")?
            .finish()
            .context("Failed to finish compression")?;
=======
        let tar_gz_path = format!("{}.tar.gz", project_name);

        // Create a file for the tarball
        let tar_gz = File::create(&tar_gz_path)?;
        let enc = GzEncoder::new(tar_gz, Compression::default());
        let builder = std::sync::Arc::new(std::sync::Mutex::new(Builder::new(enc)));

        // Count total files first
        let mut total_files = 0;
        let walker = WalkBuilder::new(&project_path)
            .hidden(false)
            .git_ignore(true)
            .git_global(true)
            .git_exclude(true)
            .build();

        for entry in walker.filter_map(|e| e.ok()) {
            if entry.file_type().map_or(false, |ft| ft.is_file()) {
                total_files += 1;
            }
        }
        let client = reqwest::Client::new();
        let max_file_count = client
            .post("http://localhost:3030/deploy/permissions")
            .send()
            .await;
        match max_file_count {
            Ok(response) => match response.text().await {
                Ok(json_str) => {
                    let json: Result<DeployPermissions, _> = serde_json::from_str(&json_str);
                    let permissions = json.unwrap_or_else(|_| {
                        println!("{}", style(""));
                        std::process::exit(0)
                    });
                    if total_files > permissions.max_file_count {
                        let too_many_files: i64 =
                            total_files as i64 - permissions.max_file_count as i64;
                        println!("{}",style(format!("The server had denied your deployment request. Your project contains {} too many files. ({}/{})",too_many_files,total_files,permissions.max_file_count)).red());
                        std::process::exit(0);
                    }
                }
                Err(e) => {
                    eprintln!("{}", style(format!("Deployment failed: {e}",)).red().bold());
                    std::process::exit(0);
                }
            },
            Err(e) => {
                eprintln!("{}", style(format!("Deployment failed: {e}",)).red().bold());
                std::process::exit(0);
            }
        }
        if total_files > 5000 {
            // let should_continue = Input::with_theme(&self.theme)
            //     .with_prompt("Enter project path")
            //     .interact()?;
            let path_str = format!("{}", project_path.display());
            let current_path_str = style(format!(
                "You are about to upload the entire of {}",
                path_str
            ))
            .yellow()
            .bold()
            .underlined();
            let prompt = format!("Your project contains more than 5000 files.
Are you sure you would like to deploy it? This make take significant amounts of time and space on your machine.\n{}",
                current_path_str);
            let confirm = dialoguer::Confirm::with_theme(&self.theme)
                .default(false)
                .with_prompt(prompt)
                .report(false)
                .show_default(true)
                .interact()?;
            if !confirm {
                println!("{}", style("Canceling upload operation").bold().blue());
                std::process::exit(0)
            }
        }

        let pb = self.create_progress_bar(total_files, "Creating tarball");
        pb.set_message("Initializing tarball creation");

        // Process files
        let mut files_processed = 0;
        let walker = WalkBuilder::new(&project_path)
            .hidden(false)
            .git_ignore(true)
            .git_global(true)
            .git_exclude(true)
            .build();

        for entry in walker.filter_map(|e| e.ok()) {
            if let Some(file_type) = entry.file_type() {
                let entry_path = entry.path().to_path_buf();

                // Convert the entry path to a relative path using path difference
                let relative_path = pathdiff::diff_paths(&entry_path, &project_path)
                    .ok_or_else(|| anyhow::anyhow!("Failed to compute relative path"))?;

                // Skip root directory
                if relative_path.as_os_str().is_empty() {
                    continue;
                }

                if file_type.is_dir() {
                    pb.set_message(format!("Adding directory: {}", relative_path.display()));

                    let builder = std::sync::Arc::clone(&builder);
                    let relative_path = relative_path.clone();

                    task::spawn_blocking(move || -> Result<()> {
                        let mut builder = builder.lock().unwrap();
                        let mut header = tar::Header::new_ustar();
                        header.set_entry_type(tar::EntryType::Directory);
                        header.set_mode(0o755);
                        header.set_size(0);
                        builder.append_data(&mut header, relative_path, &[][..])?;
                        Ok(())
                    })
                    .await??;
                } else if file_type.is_file() {
                    let file_contents = fs::read(&entry_path)
                        .await
                        .with_context(|| format!("Failed to read file: {:?}", entry_path))?;

                    let builder = std::sync::Arc::clone(&builder);
                    let relative_path_clone = relative_path.clone();

                    task::spawn_blocking(move || -> Result<()> {
                        let mut builder = builder.lock().unwrap();
                        let mut header = tar::Header::new_ustar();
                        header.set_size(file_contents.len() as u64);
                        header.set_mode(0o644);
                        builder.append_data(
                            &mut header,
                            relative_path_clone,
                            &file_contents[..],
                        )?;
                        Ok(())
                    })
                    .await??;

                    files_processed += 1;
                    pb.set_position(files_processed);
                    pb.set_message(format!("Adding file: {}", relative_path.display()));
                }

                tokio::time::sleep(Duration::from_millis(1)).await;
            }
        }

        // Finalize the tarball
        pb.set_message("Finalizing tarball");

        task::spawn_blocking(move || -> Result<()> {
            let mut builder = builder.lock().unwrap();
            builder.finish()?;
            Ok(())
        })
        .await??;

        pb.finish_with_message("Tarball created successfully ✓");
        Ok(tar_gz_path)
    }
>>>>>>> 4f68a489

        Ok(tar_gz_path.to_string_lossy().to_string())
    }
    async fn upload_tarball(
        &self,
        tarball_path: &str,
        environment: &str,
        name: &str,
    ) -> Result<()> {
        let client = reqwest::Client::new();
        let path = PathBuf::from(tarball_path);
        if !path.is_file() {
            return Err(anyhow!("Path is not a file"));
        }
        let uuid = uuid::Uuid::new_v4();
        let uuid_str = format!("u-{}", uuid.to_string());

        let api_url = match environment {
            // "Production" => "http://localhost:3030/upload".to_string(),
            // "Staging" => "https://staging-api.example.com/v1/deploy".to_string(),
            _ => format!("http://100.120.68.15:8000/api/v1/apps/{name}/releases/{uuid_str}/upload"),
        };
        println!("Project name: {name}");
        println!("Uploading project with post request: {}", api_url);
        let file_content = fs::read(tarball_path).await?;

        // Create the part with the correct field name "media" to match server expectations
        let part = Part::bytes(file_content)
<<<<<<< HEAD
            .file_name(name.to_string())
            .mime_str("application/gzip")?;
=======
            .file_name(
                Path::new(tarball_path)
                    .file_name()
                    .and_then(|n| n.to_str())
                    .unwrap_or("app.tar.gz")
                    .to_string(),
            )
            .mime_str("application/x-gzip")?;
>>>>>>> 4f68a489

        // Use "media" as the field name to match the server's expected field
        let form = Form::new()
            .part("media", part)
            .text("environment", environment.to_string());

        let pb = self.create_progress_bar(100, "Uploading project");

        let response = client
            .post(api_url)
<<<<<<< HEAD
            //            .bearer_auth(&self.config.api_token)
=======
            //.bearer_auth(&self.config.api_token)
>>>>>>> 4f68a489
            .multipart(form)
            .send()
            .await?;

        if !response.status().is_success() {
            pb.abandon_with_message("Upload failed!");
            anyhow::bail!(
                "Failed to upload tarball: {} - {}",
                response.status(),
                response
                    .text()
                    .await
                    .unwrap_or_else(|_| "No error message".to_string())
            );
        }

        pb.finish_with_message("Upload completed successfully ✓");
        Ok(())
    }
}
<|MERGE_RESOLUTION|>--- conflicted
+++ resolved
@@ -1,455 +1,428 @@
-use crate::models::ComponentStatus;
-use anyhow::anyhow;
-use tempfile::env::temp_dir;
-use crate::ui::PremiumUI;
-use anyhow::{Context, Result};
-use console::style;
-use dialoguer::{Confirm, Input, Select};
-use flate2::write::GzEncoder;
-use flate2::Compression;
-use ignore::WalkBuilder;
-use pathdiff;
-use reqwest::multipart::{Form, Part};
-<<<<<<< HEAD
-use std::path::PathBuf;
-=======
-use serde::Deserialize;
-use serde::Serialize;
->>>>>>> 4f68a489
-use std::{fs::File, path::Path};
-use std::{thread, time::Duration};
-use tabled::Table;
-use tar::Builder;
-use tokio::{fs, task};
-#[derive(Debug, Serialize, Deserialize)]
-pub struct DeployPermissions {
-    max_file_count: u64,
-}
-impl PremiumUI {
-    pub async fn deploy_interactive(&self) -> Result<()> {
-        // Get project path
-        let project_path: String = Input::with_theme(&self.theme)
-            .with_prompt("Enter project path")
-            .default(".".into())
-            .interact_text()?;
-
-        // Validate project path
-        if !Path::new(&project_path).exists() {
-            println!("{}", style("Error: Project path does not exist.").red());
-            return Ok(());
-        }
-
-        // Environment selection
-        let environments = vec!["Development", "Staging", "Production"];
-        let env_selection = Select::with_theme(&self.theme)
-            .with_prompt("Select deployment environment")
-            .items(&environments)
-            .default(0)
-            .interact()?;
-
-        // Production confirmation
-        if environments[env_selection] == "Production" {
-            let confirm = Confirm::with_theme(&self.theme)
-                .with_prompt("⚠️  You're deploying to production. Are you sure?")
-                .default(false)
-                .interact()?;
-            if !confirm {
-                println!("{}", style("Deployment cancelled.").yellow());
-                return Ok(());
-            }
-        }
-
-        println!("\n{}", style("🚀 Initializing deployment...").cyan().bold());
-
-        // Create tarball
-<<<<<<< HEAD
-        println!("{}", style("🗜️  Creating tarball...").cyan().bold());
-=======
->>>>>>> 4f68a489
-        let tarball_path = self
-            .create_tarball(&project_path)
-            .await
-            .context("Failed to create tarball")?;
-<<<<<<< HEAD
-        println!("{}", style("🗜️  uploading").cyan().bold());
-        let path = std::env::current_dir()?;
-        if !path.is_dir() {
-            return Err(anyhow!("Invalid project path"));
-        }
-        let project_path = Path::new(&project_path)
-            .canonicalize()
-            .expect("Failed to canonicalize path");
-        println!("{}", project_path.display());
-        let project_name: String = project_path
-            .file_name()
-            .and_then(|s| s.to_str())
-            .map(String::from)
-            .expect("Unable to determine folder name"); // Upload tarball
-        self.upload_tarball(
-            &tarball_path,
-            environments[env_selection],
-            project_name.as_str(),
-        )
-        .await
-        .context("Failed to upload tarball")?;
-=======
-
-        // Upload tarball
-        self.upload_tarball(&tarball_path, environments[env_selection])
-            .await
-            .context("Failed to upload tarball")?;
->>>>>>> 4f68a489
-
-        // Clean up tarball
-        fs::remove_file(&tarball_path)
-            .await
-            .context("Failed to clean up tarball")?;
-
-        let steps = [
-            ("Analyzing project", 20),
-            ("Building containers", 40),
-            ("Pushing to registry", 30),
-            ("Configuring services", 25),
-            ("Starting components", 35),
-        ];
-
-        for (step, duration) in steps.iter() {
-            let pb = self.create_progress_bar(*duration, step);
-            for i in 0..*duration {
-                pb.inc(1);
-                thread::sleep(Duration::from_millis(100));
-
-                match i {
-                    5 => pb.set_message(format!("{} (scanning dependencies)", step)),
-                    15 => pb.set_message(format!("{} (optimizing)", step)),
-                    25 => pb.set_message(format!("{} (finalizing)", step)),
-                    _ => {}
-                }
-            }
-            pb.finish_with_message(format!("{} ✓", step));
-        }
-
-        let status_table = Table::new(vec![
-            ComponentStatus {
-                name: "Web Frontend".into(),
-                status: "Running".into(),
-                replicas: "3/3".into(),
-                cpu: "150m".into(),
-                memory: "256Mi".into(),
-            },
-            ComponentStatus {
-                name: "API Backend".into(),
-                status: "Running".into(),
-                replicas: "2/2".into(),
-                cpu: "200m".into(),
-                memory: "512Mi".into(),
-            },
-            ComponentStatus {
-                name: "Database".into(),
-                status: "Running".into(),
-                replicas: "1/1".into(),
-                cpu: "500m".into(),
-                memory: "1Gi".into(),
-            },
-        ])
-        .to_string();
-
-        println!("\n{}", style("📊 Deployment Status").cyan().bold());
-        println!("{}", status_table);
-        println!("\n{}", style("🌍 Application Endpoints").cyan().bold());
-        println!("Frontend: {}", style("https://app.example.com").green());
-        println!("API:      {}", style("https://api.example.com").green());
-        println!("Metrics:  {}", style("https://metrics.example.com").green());
-        println!(
-            "\n{}",
-            style("✨ Deployment completed successfully!")
-                .green()
-                .bold()
-        );
-        println!(
-            "{}",
-            style("Run 'omni status' to monitor your deployment.").dim()
-        );
-        Ok(())
-    }
-
-    async fn create_tarball(&self, project_path: &str) -> Result<String> {
-        // Canonicalize the project path first
-        let project_path = fs::canonicalize(project_path)
-            .await
-            .context("Failed to resolve project path")?;
-
-<<<<<<< HEAD
-        // Get the directory name - use the last component of the path
-        let project_name = absolute_path
-=======
-        let project_name = project_path
->>>>>>> 4f68a489
-            .file_name()
-            .and_then(|name| name.to_str())
-            .unwrap_or_else(|| {
-                project_path
-                    .components()
-                    .last()
-                    .and_then(|comp| comp.as_os_str().to_str())
-                    .unwrap_or("project")
-            });
-
-<<<<<<< HEAD
-        // Create tarball filename in temp directory
-        let temp_dir = temp_dir();
-        let tar_gz_path = temp_dir.as_path().join(format!("{}.tar.gz", project_name));
-
-        // Create the tarball file
-        let tar_gz = File::create(&tar_gz_path)?;
-        let enc = GzEncoder::new(tar_gz, Compression::default());
-        let mut tar = Builder::new(enc); // Add the directory contents to the tarball
-        tar.append_dir_all(".", project_path)
-            .context("Failed to add directory contents to tarball")?;
-
-        // Finish creating the tarball
-        tar.into_inner()
-            .context("Failed to finish tarball creation")?
-            .finish()
-            .context("Failed to finish compression")?;
-=======
-        let tar_gz_path = format!("{}.tar.gz", project_name);
-
-        // Create a file for the tarball
-        let tar_gz = File::create(&tar_gz_path)?;
-        let enc = GzEncoder::new(tar_gz, Compression::default());
-        let builder = std::sync::Arc::new(std::sync::Mutex::new(Builder::new(enc)));
-
-        // Count total files first
-        let mut total_files = 0;
-        let walker = WalkBuilder::new(&project_path)
-            .hidden(false)
-            .git_ignore(true)
-            .git_global(true)
-            .git_exclude(true)
-            .build();
-
-        for entry in walker.filter_map(|e| e.ok()) {
-            if entry.file_type().map_or(false, |ft| ft.is_file()) {
-                total_files += 1;
-            }
-        }
-        let client = reqwest::Client::new();
-        let max_file_count = client
-            .post("http://localhost:3030/deploy/permissions")
-            .send()
-            .await;
-        match max_file_count {
-            Ok(response) => match response.text().await {
-                Ok(json_str) => {
-                    let json: Result<DeployPermissions, _> = serde_json::from_str(&json_str);
-                    let permissions = json.unwrap_or_else(|_| {
-                        println!("{}", style(""));
-                        std::process::exit(0)
-                    });
-                    if total_files > permissions.max_file_count {
-                        let too_many_files: i64 =
-                            total_files as i64 - permissions.max_file_count as i64;
-                        println!("{}",style(format!("The server had denied your deployment request. Your project contains {} too many files. ({}/{})",too_many_files,total_files,permissions.max_file_count)).red());
-                        std::process::exit(0);
-                    }
-                }
-                Err(e) => {
-                    eprintln!("{}", style(format!("Deployment failed: {e}",)).red().bold());
-                    std::process::exit(0);
-                }
-            },
-            Err(e) => {
-                eprintln!("{}", style(format!("Deployment failed: {e}",)).red().bold());
-                std::process::exit(0);
-            }
-        }
-        if total_files > 5000 {
-            // let should_continue = Input::with_theme(&self.theme)
-            //     .with_prompt("Enter project path")
-            //     .interact()?;
-            let path_str = format!("{}", project_path.display());
-            let current_path_str = style(format!(
-                "You are about to upload the entire of {}",
-                path_str
-            ))
-            .yellow()
-            .bold()
-            .underlined();
-            let prompt = format!("Your project contains more than 5000 files.
-Are you sure you would like to deploy it? This make take significant amounts of time and space on your machine.\n{}",
-                current_path_str);
-            let confirm = dialoguer::Confirm::with_theme(&self.theme)
-                .default(false)
-                .with_prompt(prompt)
-                .report(false)
-                .show_default(true)
-                .interact()?;
-            if !confirm {
-                println!("{}", style("Canceling upload operation").bold().blue());
-                std::process::exit(0)
-            }
-        }
-
-        let pb = self.create_progress_bar(total_files, "Creating tarball");
-        pb.set_message("Initializing tarball creation");
-
-        // Process files
-        let mut files_processed = 0;
-        let walker = WalkBuilder::new(&project_path)
-            .hidden(false)
-            .git_ignore(true)
-            .git_global(true)
-            .git_exclude(true)
-            .build();
-
-        for entry in walker.filter_map(|e| e.ok()) {
-            if let Some(file_type) = entry.file_type() {
-                let entry_path = entry.path().to_path_buf();
-
-                // Convert the entry path to a relative path using path difference
-                let relative_path = pathdiff::diff_paths(&entry_path, &project_path)
-                    .ok_or_else(|| anyhow::anyhow!("Failed to compute relative path"))?;
-
-                // Skip root directory
-                if relative_path.as_os_str().is_empty() {
-                    continue;
-                }
-
-                if file_type.is_dir() {
-                    pb.set_message(format!("Adding directory: {}", relative_path.display()));
-
-                    let builder = std::sync::Arc::clone(&builder);
-                    let relative_path = relative_path.clone();
-
-                    task::spawn_blocking(move || -> Result<()> {
-                        let mut builder = builder.lock().unwrap();
-                        let mut header = tar::Header::new_ustar();
-                        header.set_entry_type(tar::EntryType::Directory);
-                        header.set_mode(0o755);
-                        header.set_size(0);
-                        builder.append_data(&mut header, relative_path, &[][..])?;
-                        Ok(())
-                    })
-                    .await??;
-                } else if file_type.is_file() {
-                    let file_contents = fs::read(&entry_path)
-                        .await
-                        .with_context(|| format!("Failed to read file: {:?}", entry_path))?;
-
-                    let builder = std::sync::Arc::clone(&builder);
-                    let relative_path_clone = relative_path.clone();
-
-                    task::spawn_blocking(move || -> Result<()> {
-                        let mut builder = builder.lock().unwrap();
-                        let mut header = tar::Header::new_ustar();
-                        header.set_size(file_contents.len() as u64);
-                        header.set_mode(0o644);
-                        builder.append_data(
-                            &mut header,
-                            relative_path_clone,
-                            &file_contents[..],
-                        )?;
-                        Ok(())
-                    })
-                    .await??;
-
-                    files_processed += 1;
-                    pb.set_position(files_processed);
-                    pb.set_message(format!("Adding file: {}", relative_path.display()));
-                }
-
-                tokio::time::sleep(Duration::from_millis(1)).await;
-            }
-        }
-
-        // Finalize the tarball
-        pb.set_message("Finalizing tarball");
-
-        task::spawn_blocking(move || -> Result<()> {
-            let mut builder = builder.lock().unwrap();
-            builder.finish()?;
-            Ok(())
-        })
-        .await??;
-
-        pb.finish_with_message("Tarball created successfully ✓");
-        Ok(tar_gz_path)
-    }
->>>>>>> 4f68a489
-
-        Ok(tar_gz_path.to_string_lossy().to_string())
-    }
-    async fn upload_tarball(
-        &self,
-        tarball_path: &str,
-        environment: &str,
-        name: &str,
-    ) -> Result<()> {
-        let client = reqwest::Client::new();
-        let path = PathBuf::from(tarball_path);
-        if !path.is_file() {
-            return Err(anyhow!("Path is not a file"));
-        }
-        let uuid = uuid::Uuid::new_v4();
-        let uuid_str = format!("u-{}", uuid.to_string());
-
-        let api_url = match environment {
-            // "Production" => "http://localhost:3030/upload".to_string(),
-            // "Staging" => "https://staging-api.example.com/v1/deploy".to_string(),
-            _ => format!("http://100.120.68.15:8000/api/v1/apps/{name}/releases/{uuid_str}/upload"),
-        };
-        println!("Project name: {name}");
-        println!("Uploading project with post request: {}", api_url);
-        let file_content = fs::read(tarball_path).await?;
-
-        // Create the part with the correct field name "media" to match server expectations
-        let part = Part::bytes(file_content)
-<<<<<<< HEAD
-            .file_name(name.to_string())
-            .mime_str("application/gzip")?;
-=======
-            .file_name(
-                Path::new(tarball_path)
-                    .file_name()
-                    .and_then(|n| n.to_str())
-                    .unwrap_or("app.tar.gz")
-                    .to_string(),
-            )
-            .mime_str("application/x-gzip")?;
->>>>>>> 4f68a489
-
-        // Use "media" as the field name to match the server's expected field
-        let form = Form::new()
-            .part("media", part)
-            .text("environment", environment.to_string());
-
-        let pb = self.create_progress_bar(100, "Uploading project");
-
-        let response = client
-            .post(api_url)
-<<<<<<< HEAD
-            //            .bearer_auth(&self.config.api_token)
-=======
-            //.bearer_auth(&self.config.api_token)
->>>>>>> 4f68a489
-            .multipart(form)
-            .send()
-            .await?;
-
-        if !response.status().is_success() {
-            pb.abandon_with_message("Upload failed!");
-            anyhow::bail!(
-                "Failed to upload tarball: {} - {}",
-                response.status(),
-                response
-                    .text()
-                    .await
-                    .unwrap_or_else(|_| "No error message".to_string())
-            );
-        }
-
-        pb.finish_with_message("Upload completed successfully ✓");
-        Ok(())
-    }
-}
+use crate::models::ComponentStatus;
+use anyhow::anyhow;
+use tempfile::env::temp_dir;
+use crate::ui::PremiumUI;
+use anyhow::{Context, Result};
+use console::style;
+use dialoguer::{Confirm, Input, Select};
+use flate2::write::GzEncoder;
+use flate2::Compression;
+use ignore::WalkBuilder;
+use pathdiff;
+use reqwest::multipart::{Form, Part};
+use serde::Deserialize;
+use serde::Serialize;
+use std::{fs::File, path::Path};
+use std::{thread, time::Duration};
+use tabled::Table;
+use tar::Builder;
+use tokio::{fs, task};
+#[derive(Debug, Serialize, Deserialize)]
+pub struct DeployPermissions {
+    max_file_count: u64,
+}
+impl PremiumUI {
+    pub async fn deploy_interactive(&self) -> Result<()> {
+        // Get project path
+        let project_path: String = Input::with_theme(&self.theme)
+            .with_prompt("Enter project path")
+            .default(".".into())
+            .interact_text()?;
+
+        // Validate project path
+        if !Path::new(&project_path).exists() {
+            println!("{}", style("Error: Project path does not exist.").red());
+            return Ok(());
+        }
+
+        // Environment selection
+        let environments = vec!["Development", "Staging", "Production"];
+        let env_selection = Select::with_theme(&self.theme)
+            .with_prompt("Select deployment environment")
+            .items(&environments)
+            .default(0)
+            .interact()?;
+
+        // Production confirmation
+        if environments[env_selection] == "Production" {
+            let confirm = Confirm::with_theme(&self.theme)
+                .with_prompt("⚠️  You're deploying to production. Are you sure?")
+                .default(false)
+                .interact()?;
+            if !confirm {
+                println!("{}", style("Deployment cancelled.").yellow());
+                return Ok(());
+            }
+        }
+
+        println!("\n{}", style("🚀 Initializing deployment...").cyan().bold());
+
+        // Create tarball
+        println!("{}", style("🗜️  Creating tarball...").cyan().bold());
+        let tarball_path = self
+            
+            .create_tarball(&project_path)
+            
+            .await
+            .context("Failed to create tarball")?;
+        println!("{}", style("🗜️  uploading").cyan().bold());
+        let path = std::env::current_dir()?;
+        if !path.is_dir() {
+            return Err(anyhow!("Invalid project path"));
+        }
+        let project_path = Path::new(&project_path)
+            .canonicalize()
+            .expect("Failed to canonicalize path");
+        println!("{}", project_path.display());
+        let project_name: String = project_path
+            .file_name()
+            .and_then(|s| s.to_str())
+            .map(String::from)
+            .expect("Unable to determine folder name"); // Upload tarball
+        self.upload_tarball(
+            &tarball_path,
+            environments[env_selection],
+            project_name.as_str(),
+        )
+        .await
+        .context("Failed to upload tarball")?;
+
+        // Clean up tarball
+        fs::remove_file(&tarball_path)
+            .await
+            .context("Failed to clean up tarball")?;
+
+        let steps = [
+            ("Analyzing project", 20),
+            ("Building containers", 40),
+            ("Pushing to registry", 30),
+            ("Configuring services", 25),
+            ("Starting components", 35),
+        ];
+
+        for (step, duration) in steps.iter() {
+            let pb = self.create_progress_bar(*duration, step);
+            for i in 0..*duration {
+                pb.inc(1);
+                thread::sleep(Duration::from_millis(100));
+
+                match i {
+                    5 => pb.set_message(format!("{} (scanning dependencies)", step)),
+                    15 => pb.set_message(format!("{} (optimizing)", step)),
+                    25 => pb.set_message(format!("{} (finalizing)", step)),
+                    _ => {}
+                }
+            }
+            pb.finish_with_message(format!("{} ✓", step));
+        }
+
+        let status_table = Table::new(vec![
+            ComponentStatus {
+                name: "Web Frontend".into(),
+                status: "Running".into(),
+                replicas: "3/3".into(),
+                cpu: "150m".into(),
+                memory: "256Mi".into(),
+            },
+            ComponentStatus {
+                name: "API Backend".into(),
+                status: "Running".into(),
+                replicas: "2/2".into(),
+                cpu: "200m".into(),
+                memory: "512Mi".into(),
+            },
+            ComponentStatus {
+                name: "Database".into(),
+                status: "Running".into(),
+                replicas: "1/1".into(),
+                cpu: "500m".into(),
+                memory: "1Gi".into(),
+            },
+        ])
+        .to_string();
+
+        println!("\n{}", style("📊 Deployment Status").cyan().bold());
+        println!("{}", status_table);
+        println!("\n{}", style("🌍 Application Endpoints").cyan().bold());
+        println!("Frontend: {}", style("https://app.example.com").green());
+        println!("API:      {}", style("https://api.example.com").green());
+        println!("Metrics:  {}", style("https://metrics.example.com").green());
+        println!(
+            
+            "\n{}",
+           
+            style("✨ Deployment completed successfully!")
+                
+                .green()
+                
+                .bold()
+        
+        );
+        println!(
+            
+            "{}",
+           
+            style("Run 'omni status' to monitor your deployment.").dim()
+        
+        );
+        Ok(())
+    }
+
+    async fn create_tarball(&self, project_path: &str) -> Result<String> {
+        // Canonicalize the project path first
+        let project_path = fs::canonicalize(project_path)
+            .await
+            .context("Failed to resolve project path")?;
+
+        // Get the directory name - use the last component of the path
+        let project_name = absolute_path
+            .file_name()
+            .and_then(|name| name.to_str())
+            .unwrap_or_else(|| {
+                project_path
+                    .components()
+                    .last()
+                    .and_then(|comp| comp.as_os_str().to_str())
+                    .unwrap_or("project")
+            });
+
+        // Create tarball filename in temp directory
+        let temp_dir = temp_dir();
+        let tar_gz_path = temp_dir.as_path().join(format!("{}.tar.gz", project_name));
+
+        // Create the tarball file
+
+        let tar_gz_path = format!("{}.tar.gz", project_name);
+
+        // Create a file for the tarball
+        let tar_gz = File::create(&tar_gz_path)?;
+        let enc = GzEncoder::new(tar_gz, Compression::default());
+        let builder = std::sync::Arc::new(std::sync::Mutex::new(Builder::new(enc)));
+
+        // Count total files first
+        let mut total_files = 0;
+        let walker = WalkBuilder::new(&project_path)
+            .hidden(false)
+            .git_ignore(true)
+            .git_global(true)
+            .git_exclude(true)
+            .build();
+
+        for entry in walker.filter_map(|e| e.ok()) {
+            if entry.file_type().map_or(false, |ft| ft.is_file()) {
+                total_files += 1;
+            }
+        }
+        let client = reqwest::Client::new();
+        let max_file_count = client
+            .post("http://localhost:3030/deploy/permissions")
+            .send()
+            .await;
+        match max_file_count {
+            Ok(response) => match response.text().await {
+                Ok(json_str) => {
+                    let json: Result<DeployPermissions, _> = serde_json::from_str(&json_str);
+                    let permissions = json.unwrap_or_else(|_| {
+                        println!("{}", style(""));
+                        std::process::exit(0)
+                    });
+                    if total_files > permissions.max_file_count {
+                        let too_many_files: i64 =
+                            total_files as i64 - permissions.max_file_count as i64;
+                        println!("{}",style(format!("The server had denied your deployment request. Your project contains {} too many files. ({}/{})",too_many_files,total_files,permissions.max_file_count)).red());
+                        std::process::exit(0);
+                    }
+                }
+                Err(e) => {
+                    eprintln!("{}", style(format!("Deployment failed: {e}",)).red().bold());
+                    std::process::exit(0);
+                }
+            },
+            Err(e) => {
+                eprintln!("{}", style(format!("Deployment failed: {e}",)).red().bold());
+                std::process::exit(0);
+            }
+        }
+        if total_files > 5000 {
+            // let should_continue = Input::with_theme(&self.theme)
+            //     .with_prompt("Enter project path")
+            //     .interact()?;
+            let path_str = format!("{}", project_path.display());
+            let current_path_str = style(format!(
+                "You are about to upload the entire of {}",
+                path_str
+            ))
+            .yellow()
+            .bold()
+            .underlined();
+            let prompt = format!("Your project contains more than 5000 files.
+Are you sure you would like to deploy it? This make take significant amounts of time and space on your machine.\n{}",
+                current_path_str);
+            let confirm = dialoguer::Confirm::with_theme(&self.theme)
+                .default(false)
+                .with_prompt(prompt)
+                .report(false)
+                .show_default(true)
+                .interact()?;
+            if !confirm {
+                println!("{}", style("Canceling upload operation").bold().blue());
+                std::process::exit(0)
+            }
+        }
+
+        let pb = self.create_progress_bar(total_files, "Creating tarball");
+        pb.set_message("Initializing tarball creation");
+
+        // Process files
+        let mut files_processed = 0;
+        let walker = WalkBuilder::new(&project_path)
+            .hidden(false)
+            .git_ignore(true)
+            .git_global(true)
+            .git_exclude(true)
+            .build();
+
+        for entry in walker.filter_map(|e| e.ok()) {
+            if let Some(file_type) = entry.file_type() {
+                let entry_path = entry.path().to_path_buf();
+
+                // Convert the entry path to a relative path using path difference
+                let relative_path = pathdiff::diff_paths(&entry_path, &project_path)
+                    .ok_or_else(|| anyhow::anyhow!("Failed to compute relative path"))?;
+
+                // Skip root directory
+                if relative_path.as_os_str().is_empty() {
+                    continue;
+                }
+
+                if file_type.is_dir() {
+                    pb.set_message(format!("Adding directory: {}", relative_path.display()));
+
+                    let builder = std::sync::Arc::clone(&builder);
+                    let relative_path = relative_path.clone();
+
+                    task::spawn_blocking(move || -> Result<()> {
+                        let mut builder = builder.lock().unwrap();
+                        let mut header = tar::Header::new_ustar();
+                        header.set_entry_type(tar::EntryType::Directory);
+                        header.set_mode(0o755);
+                        header.set_size(0);
+                        builder.append_data(&mut header, relative_path, &[][..])?;
+                        Ok(())
+                    })
+                    .await??;
+                } else if file_type.is_file() {
+                    let file_contents = fs::read(&entry_path)
+                        .await
+                        .with_context(|| format!("Failed to read file: {:?}", entry_path))?;
+
+                    let builder = std::sync::Arc::clone(&builder);
+                    let relative_path_clone = relative_path.clone();
+
+                    task::spawn_blocking(move || -> Result<()> {
+                        let mut builder = builder.lock().unwrap();
+                        let mut header = tar::Header::new_ustar();
+                        header.set_size(file_contents.len() as u64);
+                        header.set_mode(0o644);
+                        builder.append_data(
+                            &mut header,
+                            relative_path_clone,
+                            &file_contents[..],
+                        )?;
+                        Ok(())
+                    })
+                    .await??;
+
+                    files_processed += 1;
+                    pb.set_position(files_processed);
+                    pb.set_message(format!("Adding file: {}", relative_path.display()));
+                }
+
+                tokio::time::sleep(Duration::from_millis(1)).await;
+            }
+        }
+
+        // Finalize the tarball
+        pb.set_message("Finalizing tarball");
+
+        task::spawn_blocking(move || -> Result<()> {
+            let mut builder = builder.lock().unwrap();
+            builder.finish()?;
+            Ok(())
+        })
+        .await??;
+
+        pb.finish_with_message("Tarball created successfully ✓");
+        Ok(tar_gz_path)
+        let mut tar = Builder::new(enc); // Add the directory contents to the tarball
+        tar.append_dir_all(".", project_path)
+            .context("Failed to add directory contents to tarball")?;
+
+        // Finish creating the tarball
+        tar.into_inner()
+            .context("Failed to finish tarball creation")?
+            .finish()
+            .context("Failed to finish compression")?;
+
+        Ok(tar_gz_path.to_string_lossy().to_string())
+    }
+    async fn upload_tarball(
+        &self,
+        tarball_path: &str,
+        environment: &str,
+        name: &str,
+    ) -> Result<()> {
+        let client = reqwest::Client::new();
+        let path = PathBuf::from(tarball_path);
+        if !path.is_file() {
+            return Err(anyhow!("Path is not a file"));
+        }
+        let uuid = uuid::Uuid::new_v4();
+        let uuid_str = format!("u-{}", uuid.to_string());
+
+        let api_url = match environment {
+            // "Production" => "http://localhost:3030/upload".to_string(),
+            // "Staging" => "https://staging-api.example.com/v1/deploy".to_string(),
+            _ => format!("http://100.120.68.15:8000/api/v1/apps/{name}/releases/{uuid_str}/upload"),
+        };
+        println!("Project name: {name}");
+        println!("Uploading project with post request: {}", api_url);
+        let file_content = fs::read(tarball_path).await?;
+
+        // Create the part with the correct field name "media" to match server expectations
+        let part = Part::bytes(file_content)
+            .file_name(name.to_string())
+            .mime_str("application/gzip")?;
+
+        // Use "media" as the field name to match the server's expected field
+        let form = Form::new()
+            .part("media", part)
+            .text("environment", environment.to_string());
+
+        let pb = self.create_progress_bar(100, "Uploading project");
+
+
+        let response = client
+            .post(api_url)
+                        //.bearer_auth(&self.config.api_token)
+            .multipart(form)
+            .send()
+            .await?;
+
+        if !response.status().is_success() {
+            pb.abandon_with_message("Upload failed!");
+            anyhow::bail!(
+                "Failed to upload tarball: {} - {}",
+                response.status(),
+                response
+                    .text()
+                    .await
+                    .unwrap_or_else(|_| "No error message".to_string())
+            );
+        }
+
+        pb.finish_with_message("Upload completed successfully ✓");
+        Ok(())
+    }
+}
+